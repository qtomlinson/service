--- conflicted
+++ resolved
@@ -24,19 +24,8 @@
       throw new Error('Not valid ScanCode data')
     const result = {}
     this.addDescribedInfo(result, harvested)
-<<<<<<< HEAD
-    // TODO should we just consider root files for package info?
     const files = this._getRootFiles(coordinates.type, harvested.content.files)
     const declaredLicense = this._summarizePackageInfo(files) || this._summarizeFullLicenses(files)
-=======
-    const packageInfo = this._summarizePackageInfo(harvested.content.files)
-    const licenseInfo = this._summarizeDeclaredLicenseInfo(harvested.content.files, coordinates)
-    // if source take license file as precedence, otherwise registry spec
-    const declaredLicense =
-      coordinates.type === 'git' || coordinates.type === 'sourcearchive'
-        ? licenseInfo || packageInfo
-        : packageInfo || licenseInfo
->>>>>>> 36bf1bb4
     setIfValue(result, 'licensed.declared', declaredLicense)
     result.files = this._summarizeFileInfo(harvested.content.files)
     return result
