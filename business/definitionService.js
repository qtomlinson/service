// Copyright (c) Microsoft Corporation and others. Licensed under the MIT license.
// SPDX-License-Identifier: MIT

const throat = require('throat')
<<<<<<< HEAD
const {
  get,
  set,
  sortedUniq,
  remove,
  pullAllWith,
  isEqual,
  uniqBy,
  flatten,
  intersectionBy,
  map,
  concat
} = require('lodash')
=======
const { get, intersection, set, sortedUniq, remove, pullAllWith, isEqual } = require('lodash')
>>>>>>> 35c53ccc
const EntityCoordinates = require('../lib/entityCoordinates')
const { setIfValue, setToArray, addArrayToSet, buildSourceUrl, updateSourceLocation } = require('../lib/utils')
const minimatch = require('minimatch')
const he = require('he')
const extend = require('extend')
const logger = require('../providers/logging/logger')()
const validator = require('../schemas/validator')
const satisfies = require('spdx-satisfies')
const parse = require('spdx-expression-parse')

const currentSchema = '1.1.0'

const weights = { declared: 30, discovered: 25, consistency: 15, spdx: 15, texts: 15, date: 30, source: 70 }

class DefinitionService {
  constructor(harvestStore, harvestService, summary, aggregator, curation, store, search) {
    this.harvestStore = harvestStore
    this.harvestService = harvestService
    this.summaryService = summary
    this.aggregationService = aggregator
    this.curationService = curation
    this.definitionStore = store
    this.search = search
  }

  /**
   * Get the final representation of the specified definition and optionally apply the indicated
   * curation.
   *
   * @param {EntityCoordinates} coordinates - The entity for which we are looking for a curation
   * @param {(number | string | Summary)} [curationSpec] - A PR number (string or number) for a proposed
   * curation or an actual curation object.
   * @param {bool} force - whether or not to force re-computation of the requested definition
   * @returns {Definition} The fully rendered definition
   */
  async get(coordinates, pr = null, force = false) {
    if (pr) {
      const curation = this.curationService.get(coordinates, pr)
      return this.compute(coordinates, curation)
    }
    const existing = force ? null : await this.definitionStore.get(coordinates)
    const result = get(existing, 'schemaVersion') === currentSchema ? existing : await this.computeAndStore(coordinates)
    return this._cast(result)
  }

  // ensure the definition is a properly classed object
  _cast(definition) {
    definition.coordinates = EntityCoordinates.fromObject(definition.coordinates)
    return definition
  }

  /**
   * Get all of the definition entries available for the given coordinates. The coordinates must be
   * specified down to the revision. The result will have an entry per discovered definition.
   *
   * @param {*} coordinatesList - an array of coordinate paths to list
   * @param {bool} force - whether or not to force re-computation of the requested definitions
   * @returns A list of all components that have definitions and the definitions that are available
   */
  async getAll(coordinatesList, force = false) {
    const result = {}
    const promises = coordinatesList.map(
      throat(10, async coordinates => {
        const definition = await this.get(coordinates, null, force)
        if (!definition) return
        const key = definition.coordinates.toString()
        result[key] = definition
      })
    )
    await Promise.all(promises)
    return result
  }

  /** Get a list of coordinates for all known definitions that match the given coordinates
   * @param {EntityCoordinates} coordinates - the coordinates to query
   * @returns {String[]} the list of all coordinates for all discovered definitions
   */
  async list(coordinates, recompute = false) {
    if (!recompute) return this.definitionStore.list(coordinates)
    const curated = (await this.curationService.list(coordinates)).map(c => c.toString())
    const tools = await this.harvestStore.list(coordinates)
    const harvest = tools.map(tool => EntityCoordinates.fromString(tool).toString())
    return sortedUniq([...harvest, ...curated])
  }

  /**
   * Get a list of all the definitions that exist in the store matching the given coordinates
   * @param {Object[]} coordinatesList
   * @returns {Object[]} A list of all components that have definitions that are available
   */
  async listAll(coordinatesList) {
    //Take the array of coordinates, strip out the revision and only return uniques
    const coordinatesWithoutRevision = uniqBy(
      coordinatesList.map(coordinates => EntityCoordinates.fromObject(coordinates).asRevisionless()),
      isEqual
    )
    const promises = coordinatesWithoutRevision.map(
      throat(1, async coordinates => {
        try {
          return await this.list(coordinates)
        } catch (error) {
          return null
        }
      })
    )

    const foundDefinitions = flatten(await Promise.all(concat(promises)))
    // Filter only the revisions matching the found definitions
    return intersectionBy(
      map(coordinatesList, coordinates => EntityCoordinates.fromObject(coordinates).toString()),
      foundDefinitions
    )
  }

  /**
   * Invalidate the definition for the identified component. This flushes any caches and pre-computed
   * results. The definition will be recomputed on or before the next use.
   *
   * @param {Coordinates} coordinates - individual or array of coordinates to invalidate
   */
  invalidate(coordinates) {
    const coordinateList = Array.isArray(coordinates) ? coordinates : [coordinates]
    return Promise.all(coordinateList.map(throat(10, coordinates => this.definitionStore.delete(coordinates))))
  }

  _validate(definition) {
    if (!validator.validate('definition', definition)) throw new Error(validator.errorsText())
  }

  async computeAndStore(coordinates) {
    const definition = await this.compute(coordinates)
    // If no tools participated in the creation of the definition then don't bother storing.
    // Note that curation is a tool so no tools really means there the definition is effectively empty.
    const tools = get(definition, 'described.tools')
    if (!tools || tools.length === 0) {
      this.harvest(coordinates)
      return definition
    }
    await this._store(definition)
    return definition
  }

  async harvest(coordinates) {
    try {
      await this.harvestService.harvest({ tool: 'component', coordinates })
    } catch (error) {
      logger.info('failed to harvest from definition service', {
        crawlerError: error,
        coordinates: coordinates.toString()
      })
    }
  }

  async _store(definition) {
    await this.definitionStore.store(definition)
    return this.search.store(definition)
  }

  /**
   * Compute the final representation of the specified definition and optionally apply the indicated
   * curation.
   *
   * @param {EntitySpec} coordinates - The entity for which we are looking for a curation
   * @param {(number | string | Summary)} [curationSpec] - A PR number (string or number) for a proposed
   * curation or an actual curation object.
   * @returns {Definition} The fully rendered definition
   */
  async compute(coordinates, curationSpec) {
    const raw = await this.harvestStore.getAll(coordinates)
    coordinates = this._getCasedCoordinates(raw, coordinates)
    const summaries = await this.summaryService.summarizeAll(coordinates, raw)
    const aggregatedDefinition = (await this.aggregationService.process(summaries)) || {}
    aggregatedDefinition.coordinates = coordinates
    this._ensureToolScores(coordinates, aggregatedDefinition)
    const definition = await this.curationService.apply(coordinates, curationSpec, aggregatedDefinition)
    this._finalizeDefinition(coordinates, definition)
    this._ensureCuratedScores(definition)
    // protect against any element of the compute producing an invalid definition
    this._ensureNoNulls(definition)
    this._validate(definition)
    return definition
  }

  _getCasedCoordinates(raw, coordinates) {
    if (!raw || !Object.keys(raw).length) return coordinates
    for (const tool in raw) {
      for (const version in raw[tool]) {
        const cased = get(raw[tool][version], '_metadata.links.self.href')
        if (cased) return EntityCoordinates.fromUrn(cased)
      }
    }
    throw new Error('unable to find self link')
  }

  // Ensure that the given object (e.g., a definition) does not have any null properties.
  _ensureNoNulls(object) {
    Object.keys(object).forEach(key => {
      if (object[key] && typeof object[key] === 'object') this._ensureNoNulls(object[key])
      else if (object[key] == null) delete object[key]
    })
  }

  // Compute and store the scored for the given definition but do it in a way that does not affect the
  // definition so that further curations can be done.
  _ensureToolScores(coordinates, definition) {
    const rawDefinition = extend(true, {}, definition)
    this._finalizeDefinition(coordinates, rawDefinition)
    const { describedScore, licensedScore } = this._computeScores(rawDefinition)
    set(definition, 'described.toolScore', describedScore)
    set(definition, 'licensed.toolScore', licensedScore)
  }

  _ensureCuratedScores(definition) {
    const { describedScore, licensedScore } = this._computeScores(definition)
    set(definition, 'described.score', describedScore)
    set(definition, 'licensed.score', licensedScore)
  }

  _finalizeDefinition(coordinates, definition) {
    this._ensureFacets(definition)
    this._ensureSourceLocation(coordinates, definition)
    definition.schemaVersion = currentSchema
  }

  // Given a definition, calculate the scores for the definition and return an object with a score per dimension
  _computeScores(definition) {
    return {
      licensedScore: this._computeLicensedScore(definition),
      describedScore: this._computeDescribedScore(definition)
    }
  }

  // Given a definition, calculate and return the score for the described dimension
  _computeDescribedScore(definition) {
    const date = get(definition, 'described.releaseDate') ? weights.date : 0
    const source = get(definition, 'described.sourceLocation.url') ? weights.source : 0
    const total = date + source
    return { total, date, source }
  }

  // Given a definition, calculate and return the score for the licensed dimension
  _computeLicensedScore(definition) {
    const declared = this._computeDeclaredScore(definition)
    const discovered = this._computeDiscoveredScore(definition)
    const consistency = this._computeConsistencyScore(definition)
    const spdx = this._computeSPDXScore(definition)
    const texts = this._computeTextsScore(definition)
    const total = declared + discovered + consistency + spdx + texts
    return { total, declared, discovered, consistency, spdx, texts }
  }

  _computeDeclaredScore(definition) {
    return get(definition, 'licensed.declared') ? weights.declared : 0
  }

  _computeDiscoveredScore(definition) {
    if (!definition.files) return 0
    const coreFiles = definition.files.filter(DefinitionService._isInCoreFacet)
    if (!coreFiles.length) return 0
    const completeFiles = coreFiles.filter(file => file.license && (file.attributions && file.attributions.length))
    return Math.round((completeFiles.length / coreFiles.length) * weights.discovered)
  }

  _computeConsistencyScore(definition) {
    const declared = get(definition, 'licensed.declared')
    // Note here that we are saying that every discovered license is satisfied by the declared
    // license. If there are no discovered licenses then all is good.
    const discovered = get(definition, 'licensed.facets.core.discovered.expressions') || []
    if (!declared || !discovered) return 0
    return discovered.every(expression => satisfies(expression, declared)) ? weights.consistency : 0
  }

  _computeSPDXScore(definition) {
    // TODO given that we only recognize SPDX licenses, this is effectively a duplicate of the declared score.
    // Even if we consider the licenses on the files, they will only be there if they are SPDX
    return get(definition, 'licensed.declared') ? weights.spdx : 0
  }

  _computeTextsScore(definition) {
    if (!definition.files || !definition.files.length) return 0
    const includedTexts = this._collectLicenseTexts(definition)
    if (!includedTexts.length) return 0
    const referencedLicenses = this._collectReferencedLicenses(definition)
    if (!referencedLicenses.length) return 0

    // check that all the referenced licenses have texts
    const found = intersection(referencedLicenses, includedTexts)
    return found.length === referencedLicenses.length ? weights.texts : 0
  }

  // get all the licenses that have been referenced anywhere in the definition (declared and core)
  _collectReferencedLicenses(definition) {
    const referencedExpressions = new Set(get(definition, 'licensed.facets.core.discovered.expressions') || [])
    const declared = get(definition, 'licensed.declared')
    if (declared) referencedExpressions.add(declared)
    const result = new Set()
    referencedExpressions.forEach(expression => this._extractLicensesFromExpression(expression, result))
    return Array.from(result)
  }

  // Get the full set of license texts captured in the definition
  _collectLicenseTexts(definition) {
    const result = new Set()
    definition.files
      .filter(DefinitionService._isLicenseFile)
      .forEach(file => this._extractLicensesFromExpression(file.license, result))
    return Array.from(result)
  }

  // recursively add all licenses mentioned in the given expression to the given set
  _extractLicensesFromExpression(expression, seen) {
    if (!expression) return null
    if (typeof expression === 'string') expression = parse(expression)
    if (expression.license) return seen.add(expression.license)
    this._extractLicensesFromExpression(expression.left, seen)
    this._extractLicensesFromExpression(expression.right, seen)
  }

  static _isInCoreFacet(file) {
    return !file.facets || file.facets.includes('core')
  }

  // Answer whether or not the given file is a license text file
  // TODO for now just assume that if there is a known file, it is a license file and that the license
  // of that file is the license the file represents.
  static _isLicenseFile(file) {
    return file.token && DefinitionService._isInCoreFacet(file)
  }

  /**
   * Suggest a set of definition coordinates that match the given pattern. Only existing definitions are searched.
   * @param {String} pattern - A pattern to look for in the coordinates of a definition
   * @returns {String[]} The list of suggested coordinates found
   */
  suggestCoordinates(pattern) {
    return this.search.suggestCoordinates(pattern)
  }

  // helper method to prime the search store while get the system up and running. Should not be
  // needed in general.
  // mode can be definitions or index [default]
  async reload(mode, coordinatesList = null) {
    const recompute = mode === 'definitions'
    const baseList = coordinatesList || (await this.list(new EntityCoordinates(), recompute))
    const list = baseList.map(entry => EntityCoordinates.fromString(entry))
    return await Promise.all(
      list.map(
        throat(10, async coordinates => {
          try {
            const definition = await this.get(coordinates, null, recompute)
            if (recompute) return Promise.resolve(null)
            return this.search.store(definition)
          } catch (error) {
            logger.info('failed to reload in definition service', {
              error,
              coordinates: coordinates.toString()
            })
          }
        })
      )
    )
  }

  // ensure all the right facet information has been computed and added to the given definition
  _ensureFacets(definition) {
    if (!definition.files) return
    const facetFiles = this._computeFacetFiles([...definition.files], get(definition, 'described.facets'))
    for (const facet in facetFiles)
      setIfValue(definition, `licensed.facets.${facet}`, this._summarizeFacetInfo(facet, facetFiles[facet]))
  }

  // figure out which files are in which facets
  _computeFacetFiles(files, facets = {}) {
    const facetList = Object.getOwnPropertyNames(facets)
    remove(facetList, 'core')
    if (facetList.length === 0) return { core: files }
    const result = { core: [...files] }
    for (const facet in facetList) {
      const facetKey = facetList[facet]
      const filters = facets[facetKey]
      if (!filters || filters.length === 0) break
      result[facetKey] = files.filter(file => filters.some(filter => minimatch(file.path, filter)))
      pullAllWith(result.core, result[facetKey], isEqual)
    }
    return result
  }

  // create the data object for the identified facet containing the given files. Also destructively brand
  // the individual file objects with the facet
  _summarizeFacetInfo(facet, facetFiles) {
    if (!facetFiles || facetFiles.length === 0) return null
    const attributions = new Set()
    const licenseExpressions = new Set()
    let unknownParties = 0
    let unknownLicenses = 0
    // accummulate all the licenses and attributions, and count anything that's missing
    for (let file of facetFiles) {
      file.license ? licenseExpressions.add(file.license) : unknownLicenses++
      const statements = this._simplifyAttributions(file.attributions)
      setIfValue(file, 'attributions', statements)
      statements ? addArrayToSet(statements, attributions) : unknownParties++
      if (facet !== 'core') {
        // tag the file with the current facet if not core
        file.facets = file.facets || []
        file.facets.push(facet)
      }
    }
    const result = {
      attribution: {
        unknown: unknownParties
      },
      discovered: {
        unknown: unknownLicenses
      },
      files: facetFiles.length
    }
    setIfValue(result, 'attribution.parties', setToArray(attributions))
    setIfValue(result, 'discovered.expressions', setToArray(licenseExpressions))
    return result
  }

  _simplifyAttributions(attributions) {
    if (!attributions || !attributions.length) return null
    const set = attributions.reduce((result, attribution) => {
      result.add(
        he
          .decode(attribution)
          .replace(/(\\[nr]|[\n\r])/g, ' ')
          .replace(/ +/g, ' ')
          .trim()
      )
      return result
    }, new Set())
    return setToArray(set)
  }

  _ensureDescribed(definition) {
    definition.described = definition.described || {}
  }

  _ensureSourceLocation(coordinates, definition) {
    if (get(definition, 'described.sourceLocation')) return updateSourceLocation(definition.described.sourceLocation)
    // For source components there may not be an explicit harvested source location (it is self-evident)
    // Make it explicit in the definition
    switch (coordinates.provider) {
      case 'github': {
        const url = buildSourceUrl(coordinates)
        if (!url) return
        this._ensureDescribed(definition)
        definition.described.sourceLocation = { ...coordinates, url }
        break
      }
      default:
        return
    }
  }

  _getDefinitionCoordinates(coordinates) {
    return Object.assign({}, coordinates, { tool: 'definition', toolVersion: 1 })
  }
}

module.exports = (harvestStore, harvestService, summary, aggregator, curation, store, search) =>
  new DefinitionService(harvestStore, harvestService, summary, aggregator, curation, store, search)<|MERGE_RESOLUTION|>--- conflicted
+++ resolved
@@ -2,7 +2,6 @@
 // SPDX-License-Identifier: MIT
 
 const throat = require('throat')
-<<<<<<< HEAD
 const {
   get,
   set,
@@ -16,9 +15,6 @@
   map,
   concat
 } = require('lodash')
-=======
-const { get, intersection, set, sortedUniq, remove, pullAllWith, isEqual } = require('lodash')
->>>>>>> 35c53ccc
 const EntityCoordinates = require('../lib/entityCoordinates')
 const { setIfValue, setToArray, addArrayToSet, buildSourceUrl, updateSourceLocation } = require('../lib/utils')
 const minimatch = require('minimatch')
