--- conflicted
+++ resolved
@@ -14,16 +14,9 @@
   it('gets suggestion for missing declared license', async () => {
     const now = moment()
     const definition = createDefinition(testCoordinates, now, null, files)
-<<<<<<< HEAD
     const before1 = createModifiedDefinition(testCoordinates, now, -3, 'MIT', files, attributions)
     const before2 = createModifiedDefinition(testCoordinates, now, -5, 'MIT', files, attributions)
     const after = createModifiedDefinition(testCoordinates, now, 2, 'GPL', files, attributions)
-=======
-    console.log(definition)
-    const before1 = createModifiedDefinition(testCoordinates, now, -3, 'MIT')
-    const before2 = createModifiedDefinition(testCoordinates, now, -5, 'MIT')
-    const after = createModifiedDefinition(testCoordinates, now, 2, 'GPL')
->>>>>>> 33ac055c
     const others = [before1, before2, after]
     const service = setup(definition, others)
     const suggestions = await service.get(testCoordinates)
@@ -37,43 +30,17 @@
   })
 })
 
-<<<<<<< HEAD
 const attributions = ['test', 'test2', 'test3']
-
 const files = [{ path: 'test.txt' }, { path: 'test2.txt' }, { path: 'test3.txt' }]
 
 function createModifiedDefinition(coordinates, now, amount, license, files, attributions) {
-=======
-const files = [
-  {
-    path: 'test.txt',
-    license: 'MIT',
-    attributions: ['test', 'test2', 'test3']
-  },
-  {
-    path: 'test2.txt',
-    license: 'MIT',
-    attributions: ['test', 'test2', 'test3']
-  },
-  {
-    path: 'test3.txt',
-    license: 'MIT',
-    attributions: ['test', 'test2', 'test3']
-  }
-]
-
-function createModifiedDefinition(coordinates, now, amount, license, files) {
->>>>>>> 33ac055c
   const newCoordinates = EntityCoordinates.fromObject({
     ...coordinates,
     revision: `${coordinates.revision.split('.')[0] + amount}.0`
   })
-<<<<<<< HEAD
   const newFiles = files.map(file => {
     return { ...file, license, attributions }
   })
-=======
->>>>>>> 33ac055c
   const newDate = moment(now).add(amount, 'days')
   return createDefinition(newCoordinates, newDate, license, newFiles)
 }
