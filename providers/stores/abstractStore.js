--- conflicted
+++ resolved
@@ -53,7 +53,6 @@
     return result
   }
 
-<<<<<<< HEAD
   _toPreservedCoordinatesFromResultsStoragePath(path, preservedEntityCoordinates) {
     if (!preservedEntityCoordinates) return null
     const value = path
@@ -61,15 +60,8 @@
       .replace('/revision', '')
       .replace('/tool', '')
       .replace(new RegExp(preservedEntityCoordinates, 'ig'), preservedEntityCoordinates)
-    if (!value || value.startsWith('deadletter/')) return
+    if (!value || value.startsWith('deadletter/') || entry.startsWith('attachments/')) return
     return value
-=======
-  _getEntry(entry, type) {
-    if (entry.startsWith('deadletter/') || entry.startsWith('attachments/')) return null
-    if (type === 'entity') return this._toEntityCoordinatesFromStoragePath(entry)
-    if (type === 'result') return this._toResultCoordinatesFromStoragePath(entry)
-    throw new Error(`Invalid list type: ${type}`)
->>>>>>> ff2014c6
   }
 
   _toResultCoordinatesFromStoragePath(path) {
