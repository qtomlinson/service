// Copyright (c) Microsoft Corporation and others. Licensed under the MIT license.
// SPDX-License-Identifier: MIT

const spdxExpressionParse = require('spdx-expression-parse')
const spdxSatisfies = require('spdx-satisfies')
const spdxLicenseList = require('spdx-license-list')
const spdxLicenseSet = require('spdx-license-list/simple')
const lowerSpdxLicenseMap = new Map(Array.from(spdxLicenseSet).map(x => [x.toLowerCase(), x]))
const lowerSpdxNameMap = new Map(Object.keys(spdxLicenseList).map(x => [spdxLicenseList[x].name.toLowerCase(), x]))

const NOASSERTION = 'NOASSERTION'

/**
 * turns an expression into an AST and corrects each node
 *
 * @param {string} expression SPDX expression
 * @param {Function} licenseVisitor Optional. Bring your own visitor to clean each node
 * @returns {object} the AST representing the parsed expression
 */
function parse(expression, licenseVisitor) {
  licenseVisitor = licenseVisitor || normalizeSingle
  try {
    return spdxExpressionParse(expression, { relaxed: true, licenseVisitor })
  } catch (e) {
    return { noassertion: true }
  }
}

/**
 * turns a parsed expression AST into an SPDX expression
 *
 * @param {object} obj an AST representing the parsed expression
 * @returns {string} the SPDX expression
 */
function stringify(obj) {
  if (obj.hasOwnProperty('noassertion')) return NOASSERTION
  if (obj.license) return `${obj.license}${obj.plus ? '+' : ''}${obj.exception ? ` WITH ${obj.exception}` : ''}`
  const left = obj.left.conjunction === 'or' ? `(${stringify(obj.left)})` : stringify(obj.left)
  const right = obj.right.conjunction === 'or' ? `(${stringify(obj.right)})` : stringify(obj.right)
  return `${left} ${obj.conjunction.toUpperCase()} ${right}`
}

/**
 * normalizes and returns back a given SPDX expression
 *
 * @param {string} expression SPDX expression
 * @returns {string} the SPDX expression
 */
function normalize(expression) {
  if (!expression || !expression.trim()) return null
  return stringify(parse(expression))
}

function normalizeSingle(license) {
  if (!license) return null
  return lowerSpdxLicenseMap.get(license.toLowerCase().trim()) || null
}

/**
 * normalizes and returns back a given SPDX expression
 *
 * @param {string} expression1 SPDX expression 1
 * @param {string} expression2 SPDX expression 2
 * @returns {boolean} true if the licenses are compatible
 */
function satisfies(expression1, expression2) {
  return spdxSatisfies(expression1, expression2, { parse })
}

<<<<<<< HEAD
/**
 * given the full name of a license return the SPDX identifier
 * Example: Common Public License 1.0 -> CPL-1.0
 * Case insensitive
 *
 * @param {string} licenseName
 * @returns {string} SPDX identifer
 */
function lookupByName(licenseName) {
  if (!licenseName) return null
  return lowerSpdxNameMap.get(licenseName.toLowerCase().trim()) || null
}

function _licenseVisitor(license) {
  if (!license) return null
  return lowerSpdxLicenseMap.get(license.toLowerCase().trim()) || null
}

module.exports = { parse, stringify, normalize, satisfies, lookupByName }
=======
module.exports = { parse, stringify, normalize, normalizeSingle, satisfies }
>>>>>>> e6632b50
<|MERGE_RESOLUTION|>--- conflicted
+++ resolved
@@ -42,6 +42,7 @@
 
 /**
  * normalizes and returns back a given SPDX expression
+ * e.g. mit OR apache-2.0 -> MIT OR Apache-2.0
  *
  * @param {string} expression SPDX expression
  * @returns {string} the SPDX expression
@@ -51,13 +52,20 @@
   return stringify(parse(expression))
 }
 
+/**
+ * normalizes and returns back a single SPDX identifier
+ * e.g. mit -> MIT
+ *
+ * @param {string} expression SPDX expression
+ * @returns {string} the SPDX expression
+ */
 function normalizeSingle(license) {
   if (!license) return null
   return lowerSpdxLicenseMap.get(license.toLowerCase().trim()) || null
 }
 
 /**
- * normalizes and returns back a given SPDX expression
+ * Checks if 2 spdx expressions are compatibile
  *
  * @param {string} expression1 SPDX expression 1
  * @param {string} expression2 SPDX expression 2
@@ -67,7 +75,6 @@
   return spdxSatisfies(expression1, expression2, { parse })
 }
 
-<<<<<<< HEAD
 /**
  * given the full name of a license return the SPDX identifier
  * Example: Common Public License 1.0 -> CPL-1.0
@@ -81,12 +88,4 @@
   return lowerSpdxNameMap.get(licenseName.toLowerCase().trim()) || null
 }
 
-function _licenseVisitor(license) {
-  if (!license) return null
-  return lowerSpdxLicenseMap.get(license.toLowerCase().trim()) || null
-}
-
-module.exports = { parse, stringify, normalize, satisfies, lookupByName }
-=======
-module.exports = { parse, stringify, normalize, normalizeSingle, satisfies }
->>>>>>> e6632b50
+module.exports = { parse, stringify, normalize, normalizeSingle, satisfies, lookupByName }