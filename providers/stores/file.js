--- conflicted
+++ resolved
@@ -36,11 +36,7 @@
 
   _getEntry(entry, type) {
     const result = super._getEntry(entry, type)
-<<<<<<< HEAD
-    return ['git', 'npm', 'maven', 'sourcearchive', 'nuget', 'pypi'].includes(result.type) ? result : null
-=======
-    return ['gem', 'git', 'npm', 'maven', 'sourcearchive', 'nuget'].includes(result.type) ? result : null
->>>>>>> e7f7339f
+    return ['gem', 'git', 'npm', 'maven', 'sourcearchive', 'nuget', 'pypi'].includes(result.type) ? result : null
   }
 
   _toStoragePathFromCoordinates(coordinates) {
