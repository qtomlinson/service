// Copyright (c) Amazon.com, Inc. or its affiliates and others. Licensed under the MIT license.
// SPDX-License-Identifier: MIT

const express = require('express')
const passport = require('passport')
const GitHubStrategy = require('passport-github').Strategy
const { URL } = require('url')
const GitHubApi = require('@octokit/rest')

const router = express.Router()
let options = null
let endpoints = null

/**
 * If an OAuth token hasn't been configured, use a Personal Access Token
 * instead.
 */
function passportOrPat() {
  let passportAuth = null
  return (request, response, next) => {
    if (options.clientId) {
      passportAuth = passportAuth || passport.authenticate('github', { session: false })
      return passportAuth(request, response, next)
    }
    req.user = { githubAccessToken: options.token }
    next()
  }
}

router.get('/github', (req, res) => {
  // a shim to allow for a localhost UI to point to dev-api.
  // without this, /github/finalize won't be able to postMessage due to
  // cross-origin constraints. we're checking if the referrer (UI) is on
  // localhost, and if so, store the full origin (incl. port) in a cookie
  // to be read during /github/finalize.
  const referrer = req.get('Referrer')
  if (referrer) {
    try {
      const url = new URL(referrer)

      if (url.hostname === 'localhost') {
        res.cookie('localhostOrigin', url.origin)
      }
    } catch (err) {
      console.warn('Referrer parsing error, ignoring', err)
    }
  }

  res.redirect('github/start')
})

router.get('/github/start', passportOrPat(), (req, res) => {
  // this only runs if passport didn't kick in above, but double
  // check for sanity in case upstream changes
  if (!options.clientId) {
    res.redirect('finalize')
  }
})

router.get('/github/finalize', passportOrPat(), async (req, res) => {
  const token = req.user.githubAccessToken
<<<<<<< HEAD
  const permissions = await getPermissions(token, options.org)
  const result = JSON.stringify({ type: 'github-token', token, permissions })
=======
  const username = req.user.username
  const permissions = await getPermissions(token, config.auth.github.org)
  const result = JSON.stringify({ type: 'github-token', token, permissions, username })
>>>>>>> 3133728b

  // allow for sending auth responses to localhost on dev site; see /github
  // route above. real origin is stored in cookie.
  let origin = endpoints.website
  if (endpoints.service.includes('dev-api') && req.cookies.localhostOrigin) {
    origin = req.cookies.localhostOrigin
  }

  // passing in the 'website' endpoint below is very important;
  // using '*' instead means this page will gladly send out a
  // user's token to any site that asks for it. see:
  // https://developer.mozilla.org/en-US/docs/Web/API/Window/postMessage
  res.status(200).send(`<script>
      window.opener.postMessage(${result}, '${origin}');
      window.close();
    </script>`)
})

/**
 * Fetch a list of ClearlyDefined permissions related to the given token in the identified org.
 * @param {string} token - GitHubApi token
 * @param {string} org - org name to filter teams
 * @returns {Promise<Array<string>>} - list of permission names
 */
async function getPermissions(token, org) {
  const options = { headers: { 'user-agent': 'clearlydefined.io' } }
  const client = new GitHubApi(options)
  token && client.authenticate({ type: 'token', token })
  try {
    const response = await client.users.getTeams()
    return response.data
      .filter(entry => entry.organization.login === org)
      .map(entry => entry.name)
      .map(findPermissions)
      .filter(e => e)
  } catch (error) {
    if (error.code === 404) {
      console.error(
        'GitHub returned a 404 when trying to read team data. ' +
          'You probably need to re-configure your CURATION_GITHUB_TOKEN token with the `read:org` scope. (This only affects local development.)'
      )
    } else if (error.code === 401 && error.message === 'Bad credentials') {
      // the token was bad. trickle up the problem so the user can fix
      throw error
    } else {
      // XXX: Better logging situation?
      console.error(error)
    }
    // in all other error cases assume the user has no teams. If they do then they can try again after the timeout
    return []
  }
}

function findPermissions(team) {
  const permissions = options.permissions
  for (const permission in permissions) {
    if (permissions[permission].includes(team)) return permission
  }
  return null
}

function setup(authOptions, authEndpoints) {
  options = authOptions
  endpoints = authEndpoints
  return router
}

setup.usePassport = () => !!options.clientId
setup.getStrategy = () => {
  return new GitHubStrategy(
    {
      clientID: options.clientId,
      clientSecret: options.clientSecret,
      // this needs to match the callback url on the oauth app on github
      callbackURL: `${endpoints.service}/auth/github/finalize`,
      scope: ['public_repo', 'read:user', 'read:org']
    },
    function(access, refresh, profile, done) {
      // this only lives for one request; see the 'finalize' endpoint
      done(null, { githubAccessToken: access, username: profile.username })
    }
  )
}

module.exports = setup<|MERGE_RESOLUTION|>--- conflicted
+++ resolved
@@ -59,14 +59,9 @@
 
 router.get('/github/finalize', passportOrPat(), async (req, res) => {
   const token = req.user.githubAccessToken
-<<<<<<< HEAD
   const permissions = await getPermissions(token, options.org)
-  const result = JSON.stringify({ type: 'github-token', token, permissions })
-=======
   const username = req.user.username
-  const permissions = await getPermissions(token, config.auth.github.org)
   const result = JSON.stringify({ type: 'github-token', token, permissions, username })
->>>>>>> 3133728b
 
   // allow for sending auth responses to localhost on dev site; see /github
   // route above. real origin is stored in cookie.
