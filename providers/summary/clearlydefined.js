--- conflicted
+++ resolved
@@ -1,11 +1,7 @@
 // Copyright (c) Microsoft Corporation and others. Licensed under the MIT license.
 // SPDX-License-Identifier: MIT
 
-<<<<<<< HEAD
-const { get, set, isArray, cloneDeep } = require('lodash')
-=======
 const { get, set, isArray, uniq, cloneDeep, flatten } = require('lodash')
->>>>>>> 36bf1bb4
 const SPDX = require('../../lib/spdx')
 const {
   extractDate,
