// Copyright (c) Microsoft Corporation and others. Licensed under the MIT license.
// SPDX-License-Identifier: MIT

const asyncMiddleware = require('../middleware/asyncMiddleware')
const express = require('express')
const router = express.Router()
const utils = require('../lib/utils')
const EntityCoordinates = require('../lib/entityCoordinates')
const validator = require('../schemas/validator')

// Gets the definition for a component with any applicable patches. This is the main
// API for serving consumers and API
router.get('/:type/:provider/:namespace/:name/:revision/pr/:pr', asyncMiddleware(getDefinition))
router.get('/:type/:provider/:namespace/:name/:revision', asyncMiddleware(getDefinition))

async function getDefinition(request, response) {
  const coordinates = utils.toEntityCoordinatesFromRequest(request)
  const pr = request.params.pr
  // if running on localhost, allow a force arg for testing without webhooks to invalidate the caches
  const force = request.hostname.includes('localhost') ? request.query.force || false : false
  const expand = request.query.expand === '-files' ? '-files' : null // only support '-files' for now
  const result = await definitionService.get(coordinates, pr, force, expand)
  response.status(200).send(result)
}

// Get a list of autocomplete suggestions of components for which we have any kind of definition.
// and match the given query
router.get('', asyncMiddleware(getDefinitions))
async function getDefinitions(request, response) {
  // TODO temporary endpoint to trigger reloading the index or definitions
  if (request.query.reload) {
    // TODO purposely do not await this call. This is a fire and forget long running operation for now.
    reload(request, response)
    return response.sendStatus(200)
  }
  const pattern = request.query.pattern
  if (pattern) return response.send(await definitionService.suggestCoordinates(pattern))
  if (!validator.validate('definitions-find', request.query)) return response.status(400).send(validator.errorsText())
  const result = await definitionService.find(request.query)
  response.send(result)
}

// TODO temporary method used to trigger the reloading of the search index
async function reload(request, response) {
  await definitionService.reload(request.query.reload)
  response.status(200).end()
}

// Previews the definition for a component aggregated and with the POST'd curation applied.
// Typically used by a UI to preview the effect of a patch
router.post(
  '/:type/:provider/:namespace/:name/:revision',
  asyncMiddleware(async (request, response) => {
    if (!request.query.preview)
      return response.status(400).send('Only valid for previews. Use the "preview" query parameter')
    if (!validator.validate('curation', request.body)) return response.status(400).send(validator.errorsText())
    const coordinates = utils.toEntityCoordinatesFromRequest(request)
    const result = await definitionService.compute(coordinates, request.body)
    response.status(200).send(result)
  })
)

// POST a request to create a resource that is the list of definitions available for
// the components outlined in the POST body
router.post('/', asyncMiddleware(listDefinitions))
async function listDefinitions(request, response) {
  const coordinatesList = request.body.map(entry => EntityCoordinates.fromString(entry))
  if (coordinatesList.length > 1000)
    return response.status(400).send(`Body contains too many coordinates: ${coordinatesList.length}`)
  // if running on localhost, allow a force arg for testing without webhooks to invalidate the caches
  const force = request.hostname.includes('localhost') ? request.query.force || false : false
  const expand = request.query.expand === '-files' ? '-files' : null // only support '-files' for now
  const result = await definitionService.getAll(coordinatesList, force, expand)
  response.send(result)
}

let definitionService

function setup(definition) {
  definitionService = definition
<<<<<<< HEAD
  return forTest
    ? { listDefinitions, getDefinitions, previewCuration }
    : router
=======
  return router
>>>>>>> 484f4820
}
module.exports = setup<|MERGE_RESOLUTION|>--- conflicted
+++ resolved
@@ -78,12 +78,6 @@
 
 function setup(definition) {
   definitionService = definition
-<<<<<<< HEAD
-  return forTest
-    ? { listDefinitions, getDefinitions, previewCuration }
-    : router
-=======
   return router
->>>>>>> 484f4820
 }
 module.exports = setup