// Copyright (c) Microsoft Corporation and others. Licensed under the MIT license.
// SPDX-License-Identifier: MIT

const throat = require('throat')
<<<<<<< HEAD
const { get, set, sortedUniq, remove, pullAllWith, isEqual, uniqBy, flatten } = require('lodash')
=======
const { get, intersection, set, sortedUniq, remove, pullAllWith, isEqual } = require('lodash')
>>>>>>> e8d5b640
const EntityCoordinates = require('../lib/entityCoordinates')
const { setIfValue, setToArray, addArrayToSet, buildSourceUrl, updateSourceLocation } = require('../lib/utils')
const minimatch = require('minimatch')
const he = require('he')
const extend = require('extend')
const logger = require('../providers/logging/logger')()
const validator = require('../schemas/validator')
const satisfies = require('spdx-satisfies')
const parse = require('spdx-expression-parse')

const currentSchema = '1.1.0'

const weights = { declared: 30, discovered: 25, consistency: 15, spdx: 15, texts: 15, date: 30, source: 70 }

class DefinitionService {
  constructor(harvestStore, harvestService, summary, aggregator, curation, store, search) {
    this.harvestStore = harvestStore
    this.harvestService = harvestService
    this.summaryService = summary
    this.aggregationService = aggregator
    this.curationService = curation
    this.definitionStore = store
    this.search = search
  }

  /**
   * Get the final representation of the specified definition and optionally apply the indicated
   * curation.
   *
   * @param {EntityCoordinates} coordinates - The entity for which we are looking for a curation
   * @param {(number | string | Summary)} [curationSpec] - A PR number (string or number) for a proposed
   * curation or an actual curation object.
   * @param {bool} force - whether or not to force re-computation of the requested definition
   * @returns {Definition} The fully rendered definition
   */
  async get(coordinates, pr = null, force = false) {
    if (pr) {
      const curation = this.curationService.get(coordinates, pr)
      return this.compute(coordinates, curation)
    }
    const existing = force ? null : await this.definitionStore.get(coordinates)
    const result = get(existing, 'schemaVersion') === currentSchema ? existing : await this.computeAndStore(coordinates)
    return this._cast(result)
  }

  // ensure the definition is a properly classed object
  _cast(definition) {
    definition.coordinates = EntityCoordinates.fromObject(definition.coordinates)
    return definition
  }

  /**
   * Get all of the definition entries available for the given coordinates. The coordinates must be
   * specified down to the revision. The result will have an entry per discovered definition.
   *
   * @param {*} coordinatesList - an array of coordinate paths to list
   * @param {bool} force - whether or not to force re-computation of the requested definitions
   * @returns A list of all components that have definitions and the definitions that are available
   */
  async getAll(coordinatesList, force = false) {
    const result = {}
    const promises = coordinatesList.map(
      throat(10, async coordinates => {
        const definition = await this.get(coordinates, null, force)
        if (!definition) return
        const key = definition.coordinates.toString()
        result[key] = definition
      })
    )
    await Promise.all(promises)
    return result
  }

  /** Get a list of coordinates for all known definitions that match the given coordinates
   * @param {EntityCoordinates} coordinates - the coordinates to query
   * @returns {String[]} the list of all coordinates for all discovered definitions
   */
  async list(coordinates, recompute = false) {
    if (!recompute) return this.definitionStore.list(coordinates)
    const curated = (await this.curationService.list(coordinates)).map(c => c.toString())
    const tools = await this.harvestStore.list(coordinates)
    const harvest = tools.map(tool => EntityCoordinates.fromString(tool).toString())
    return sortedUniq([...harvest, ...curated])
  }

  /**
   * Get a list of all the definitions that exist in the store matching the given coordinates
   * @param {Object[]} coordinatesList
   * @returns {Object[]} A list of all components that have definitions that are available
   */
  async listAll(coordinatesList) {
    //Take the array of coordinates, strip out the revision and only return uniques
    const coordinatesWithoutRevision = uniqBy(
      coordinatesList.map(coordinates => {
        const { revision, ...withoutRevision } = coordinates
        return withoutRevision
      }),
      isEqual
    )
    const promises = coordinatesWithoutRevision.map(async coordinates => {
      try {
        return await this.list(coordinates)
      } catch (error) {
        console.log(error)
      }
    })
    const foundDefinitions = flatten(await Promise.all(promises))
    // Filter only the revisions matching the found definitions
    return coordinatesList.filter(coordinates => {
      return (
        foundDefinitions.findIndex(definition => definition === EntityCoordinates.fromObject(coordinates).toString()) >
        -1
      )
    })
  }

  /**
   * Invalidate the definition for the identified component. This flushes any caches and pre-computed
   * results. The definition will be recomputed on or before the next use.
   *
   * @param {Coordinates} coordinates - individual or array of coordinates to invalidate
   */
  invalidate(coordinates) {
    const coordinateList = Array.isArray(coordinates) ? coordinates : [coordinates]
    return Promise.all(coordinateList.map(throat(10, coordinates => this.definitionStore.delete(coordinates))))
  }

  _validate(definition) {
    if (!validator.validate('definition', definition)) throw new Error(validator.errorsText())
  }

  async computeAndStore(coordinates) {
    const definition = await this.compute(coordinates)
    // If no tools participated in the creation of the definition then don't bother storing.
    // Note that curation is a tool so no tools really means there the definition is effectively empty.
    const tools = get(definition, 'described.tools')
    if (!tools || tools.length === 0) {
      this.harvest(coordinates)
      return definition
    }
    await this._store(definition)
    return definition
  }

  async harvest(coordinates) {
    try {
      await this.harvestService.harvest({ tool: 'component', coordinates })
    } catch (error) {
      logger.info('failed to harvest from definition service', {
        crawlerError: error,
        coordinates: coordinates.toString()
      })
    }
  }

  async _store(definition) {
    await this.definitionStore.store(definition)
    return this.search.store(definition)
  }

  /**
   * Compute the final representation of the specified definition and optionally apply the indicated
   * curation.
   *
   * @param {EntitySpec} coordinates - The entity for which we are looking for a curation
   * @param {(number | string | Summary)} [curationSpec] - A PR number (string or number) for a proposed
   * curation or an actual curation object.
   * @returns {Definition} The fully rendered definition
   */
  async compute(coordinates, curationSpec) {
    const raw = await this.harvestStore.getAll(coordinates)
    coordinates = this._getCasedCoordinates(raw, coordinates)
    const summaries = await this.summaryService.summarizeAll(coordinates, raw)
    const aggregatedDefinition = (await this.aggregationService.process(summaries)) || {}
    aggregatedDefinition.coordinates = coordinates
    this._ensureToolScores(coordinates, aggregatedDefinition)
    const definition = await this.curationService.apply(coordinates, curationSpec, aggregatedDefinition)
    this._finalizeDefinition(coordinates, definition)
    this._ensureCuratedScores(definition)
    // protect against any element of the compute producing an invalid definition
    this._ensureNoNulls(definition)
    this._validate(definition)
    return definition
  }

  _getCasedCoordinates(raw, coordinates) {
    if (!raw || !Object.keys(raw).length) return coordinates
    for (const tool in raw) {
      for (const version in raw[tool]) {
        const cased = get(raw[tool][version], '_metadata.links.self.href')
        if (cased) return EntityCoordinates.fromUrn(cased)
      }
    }
    throw new Error('unable to find self link')
  }

  // Ensure that the given object (e.g., a definition) does not have any null properties.
  _ensureNoNulls(object) {
    Object.keys(object).forEach(key => {
      if (object[key] && typeof object[key] === 'object') this._ensureNoNulls(object[key])
      else if (object[key] == null) delete object[key]
    })
  }

  // Compute and store the scored for the given definition but do it in a way that does not affect the
  // definition so that further curations can be done.
  _ensureToolScores(coordinates, definition) {
    const rawDefinition = extend(true, {}, definition)
    this._finalizeDefinition(coordinates, rawDefinition)
    const { describedScore, licensedScore } = this._computeScores(rawDefinition)
    set(definition, 'described.toolScore', describedScore)
    set(definition, 'licensed.toolScore', licensedScore)
  }

  _ensureCuratedScores(definition) {
    const { describedScore, licensedScore } = this._computeScores(definition)
    set(definition, 'described.score', describedScore)
    set(definition, 'licensed.score', licensedScore)
  }

  _finalizeDefinition(coordinates, definition) {
    this._ensureFacets(definition)
    this._ensureSourceLocation(coordinates, definition)
    definition.schemaVersion = currentSchema
  }

  // Given a definition, calculate the scores for the definition and return an object with a score per dimension
  _computeScores(definition) {
    return {
      licensedScore: this._computeLicensedScore(definition),
      describedScore: this._computeDescribedScore(definition)
    }
  }

  // Given a definition, calculate and return the score for the described dimension
  _computeDescribedScore(definition) {
    const date = get(definition, 'described.releaseDate') ? weights.date : 0
    const source = get(definition, 'described.sourceLocation.url') ? weights.source : 0
    const total = date + source
    return { total, date, source }
  }

  // Given a definition, calculate and return the score for the licensed dimension
  _computeLicensedScore(definition) {
    const declared = this._computeDeclaredScore(definition)
    const discovered = this._computeDiscoveredScore(definition)
    const consistency = this._computeConsistencyScore(definition)
    const spdx = this._computeSPDXScore(definition)
    const texts = this._computeTextsScore(definition)
    const total = declared + discovered + consistency + spdx + texts
    return { total, declared, discovered, consistency, spdx, texts }
  }

  _computeDeclaredScore(definition) {
    return get(definition, 'licensed.declared') ? weights.declared : 0
  }

  _computeDiscoveredScore(definition) {
    if (!definition.files) return 0
    const coreFiles = definition.files.filter(DefinitionService._isInCoreFacet)
    if (!coreFiles.length) return 0
    const completeFiles = coreFiles.filter(file => file.license && (file.attributions && file.attributions.length))
    return Math.round((completeFiles.length / coreFiles.length) * weights.discovered)
  }

  _computeConsistencyScore(definition) {
    const declared = get(definition, 'licensed.declared')
    // Note here that we are saying that every discovered license is satisfied by the declared
    // license. If there are no discovered licenses then all is good.
    const discovered = get(definition, 'licensed.facets.core.discovered.expressions') || []
    if (!declared || !discovered) return 0
    return discovered.every(expression => satisfies(expression, declared)) ? weights.consistency : 0
  }

  _computeSPDXScore(definition) {
    // TODO given that we only recognize SPDX licenses, this is effectively a duplicate of the declared score.
    // Even if we consider the licenses on the files, they will only be there if they are SPDX
    return get(definition, 'licensed.declared') ? weights.spdx : 0
  }

  _computeTextsScore(definition) {
    if (!definition.files || !definition.files.length) return 0
    const includedTexts = this._collectLicenseTexts(definition)
    if (!includedTexts.length) return 0
    const referencedLicenses = this._collectReferencedLicenses(definition)
    if (!referencedLicenses.length) return 0

    // check that all the referenced licenses have texts
    const found = intersection(referencedLicenses, includedTexts)
    return found.length === referencedLicenses.length ? weights.texts : 0
  }

  // get all the licenses that have been referenced anywhere in the definition (declared and core)
  _collectReferencedLicenses(definition) {
    const referencedExpressions = new Set(get(definition, 'licensed.facets.core.discovered.expressions') || [])
    const declared = get(definition, 'licensed.declared')
    if (declared) referencedExpressions.add(declared)
    const result = new Set()
    referencedExpressions.forEach(expression => this._extractLicensesFromExpression(expression, result))
    return Array.from(result)
  }

  // Get the full set of license texts captured in the definition
  _collectLicenseTexts(definition) {
    const result = new Set()
    definition.files
      .filter(DefinitionService._isLicenseFile)
      .forEach(file => this._extractLicensesFromExpression(file.license, result))
    return Array.from(result)
  }

  // recursively add all licenses mentioned in the given expression to the given set
  _extractLicensesFromExpression(expression, seen) {
    if (!expression) return null
    if (typeof expression === 'string') expression = parse(expression)
    if (expression.license) return seen.add(expression.license)
    this._extractLicensesFromExpression(expression.left, seen)
    this._extractLicensesFromExpression(expression.right, seen)
  }

  static _isInCoreFacet(file) {
    return !file.facets || file.facets.includes('core')
  }

  // Answer whether or not the given file is a license text file
  // TODO for now just assume that if there is a known file, it is a license file and that the license
  // of that file is the license the file represents.
  static _isLicenseFile(file) {
    return file.token && DefinitionService._isInCoreFacet(file)
  }

  /**
   * Suggest a set of definition coordinates that match the given pattern. Only existing definitions are searched.
   * @param {String} pattern - A pattern to look for in the coordinates of a definition
   * @returns {String[]} The list of suggested coordinates found
   */
  suggestCoordinates(pattern) {
    return this.search.suggestCoordinates(pattern)
  }

  // helper method to prime the search store while get the system up and running. Should not be
  // needed in general.
  // mode can be definitions or index [default]
  async reload(mode, coordinatesList = null) {
    const recompute = mode === 'definitions'
    const baseList = coordinatesList || (await this.list(new EntityCoordinates(), recompute))
    const list = baseList.map(entry => EntityCoordinates.fromString(entry))
    return await Promise.all(
      list.map(
        throat(10, async coordinates => {
          try {
            const definition = await this.get(coordinates, null, recompute)
            if (recompute) return Promise.resolve(null)
            return this.search.store(definition)
          } catch (error) {
            logger.info('failed to reload in definition service', {
              error,
              coordinates: coordinates.toString()
            })
          }
        })
      )
    )
  }

  // ensure all the right facet information has been computed and added to the given definition
  _ensureFacets(definition) {
    if (!definition.files) return
    const facetFiles = this._computeFacetFiles([...definition.files], get(definition, 'described.facets'))
    for (const facet in facetFiles)
      setIfValue(definition, `licensed.facets.${facet}`, this._summarizeFacetInfo(facet, facetFiles[facet]))
  }

  // figure out which files are in which facets
  _computeFacetFiles(files, facets = {}) {
    const facetList = Object.getOwnPropertyNames(facets)
    remove(facetList, 'core')
    if (facetList.length === 0) return { core: files }
    const result = { core: [...files] }
    for (const facet in facetList) {
      const facetKey = facetList[facet]
      const filters = facets[facetKey]
      if (!filters || filters.length === 0) break
      result[facetKey] = files.filter(file => filters.some(filter => minimatch(file.path, filter)))
      pullAllWith(result.core, result[facetKey], isEqual)
    }
    return result
  }

  // create the data object for the identified facet containing the given files. Also destructively brand
  // the individual file objects with the facet
  _summarizeFacetInfo(facet, facetFiles) {
    if (!facetFiles || facetFiles.length === 0) return null
    const attributions = new Set()
    const licenseExpressions = new Set()
    let unknownParties = 0
    let unknownLicenses = 0
    // accummulate all the licenses and attributions, and count anything that's missing
    for (let file of facetFiles) {
      file.license ? licenseExpressions.add(file.license) : unknownLicenses++
      const statements = this._simplifyAttributions(file.attributions)
      setIfValue(file, 'attributions', statements)
      statements ? addArrayToSet(statements, attributions) : unknownParties++
      if (facet !== 'core') {
        // tag the file with the current facet if not core
        file.facets = file.facets || []
        file.facets.push(facet)
      }
    }
    const result = {
      attribution: {
        unknown: unknownParties
      },
      discovered: {
        unknown: unknownLicenses
      },
      files: facetFiles.length
    }
    setIfValue(result, 'attribution.parties', setToArray(attributions))
    setIfValue(result, 'discovered.expressions', setToArray(licenseExpressions))
    return result
  }

  _simplifyAttributions(attributions) {
    if (!attributions || !attributions.length) return null
    const set = attributions.reduce((result, attribution) => {
      result.add(
        he
          .decode(attribution)
          .replace(/(\\[nr]|[\n\r])/g, ' ')
          .replace(/ +/g, ' ')
          .trim()
      )
      return result
    }, new Set())
    return setToArray(set)
  }

  _ensureDescribed(definition) {
    definition.described = definition.described || {}
  }

  _ensureSourceLocation(coordinates, definition) {
    if (get(definition, 'described.sourceLocation')) return updateSourceLocation(definition.described.sourceLocation)
    // For source components there may not be an explicit harvested source location (it is self-evident)
    // Make it explicit in the definition
    switch (coordinates.provider) {
      case 'github': {
        const url = buildSourceUrl(coordinates)
        if (!url) return
        this._ensureDescribed(definition)
        definition.described.sourceLocation = { ...coordinates, url }
        break
      }
      default:
        return
    }
  }

  _getDefinitionCoordinates(coordinates) {
    return Object.assign({}, coordinates, { tool: 'definition', toolVersion: 1 })
  }
}

module.exports = (harvestStore, harvestService, summary, aggregator, curation, store, search) =>
  new DefinitionService(harvestStore, harvestService, summary, aggregator, curation, store, search)<|MERGE_RESOLUTION|>--- conflicted
+++ resolved
@@ -2,11 +2,7 @@
 // SPDX-License-Identifier: MIT
 
 const throat = require('throat')
-<<<<<<< HEAD
-const { get, set, sortedUniq, remove, pullAllWith, isEqual, uniqBy, flatten } = require('lodash')
-=======
-const { get, intersection, set, sortedUniq, remove, pullAllWith, isEqual } = require('lodash')
->>>>>>> e8d5b640
+const { get, intersection, set, sortedUniq, remove, pullAllWith, isEqual, uniqBy, flatten } = require('lodash')
 const EntityCoordinates = require('../lib/entityCoordinates')
 const { setIfValue, setToArray, addArrayToSet, buildSourceUrl, updateSourceLocation } = require('../lib/utils')
 const minimatch = require('minimatch')
@@ -113,7 +109,8 @@
         console.log(error)
       }
     })
-    const foundDefinitions = flatten(await Promise.all(promises))
+    const foundDefinitions = 
+          (await Promise.all(promises))
     // Filter only the revisions matching the found definitions
     return coordinatesList.filter(coordinates => {
       return (
