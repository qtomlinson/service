--- conflicted
+++ resolved
@@ -47,7 +47,6 @@
   return moment(dateAndTime).format('YYYY-MM-DD')
 }
 
-<<<<<<< HEAD
 function setIfValue(target, path, value) {
   if (!value) return
   if (Array.isArray(value) && value.length === 0) return
@@ -66,11 +65,11 @@
   valueExtractor = valueExtractor || (value => value)
   for (let entry of array) set.add(valueExtractor(entry))
   return set
-=======
+}
+
 function _normalizeVersion(version) {
   if (version == '1') return '1.0.0' // version '1' is not semver valid see https://github.com/clearlydefined/crawler/issues/124
   return semver.valid(version) ? version : null
->>>>>>> f5700008
 }
 
 module.exports = {
